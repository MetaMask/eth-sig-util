import test from 'tape';
import * as ethUtil from 'ethereumjs-util';
import * as sigUtil from '../dist';

test('normalize address lower cases', function (t) {
  t.plan(1);
  const initial = '0xA06599BD35921CfB5B71B4BE3869740385b0B306';
  const result = sigUtil.normalize(initial);
  t.equal(result, initial.toLowerCase());
});

test('normalize address adds hex prefix', function (t) {
  t.plan(1);
  const initial = 'A06599BD35921CfB5B71B4BE3869740385b0B306';
  const result = sigUtil.normalize(initial);
  t.equal(result, `0x${initial.toLowerCase()}`);
});

test('normalize an integer converts to byte-pair hex', function (t) {
  t.plan(1);
  const initial = 1;
  const result = sigUtil.normalize(initial);
  t.equal(result, '0x01');
});

test('normalize an unsupported type throws', function (t) {
  t.plan(1);
  const initial = {};
  try {
    sigUtil.normalize(initial as any);
    t.ok(false, 'did not throw');
  } catch (e) {
    t.ok(e, 'should throw');
  }
});

test('personalSign and recover', function (t) {
  t.plan(1);
  const address = '0x29c76e6ad8f28bb1004902578fb108c507be341b';
  console.log(`for address ${address}`);
  const privKeyHex =
    '4af1bceebf7f3634ec3cff8a2c38e51178d5d4ce585c52d6043e5e2cc3418bb0';
  const privKey = Buffer.from(privKeyHex, 'hex');
  const message = 'Hello, world!';
  const msgParams: sigUtil.MsgParams<string> = { data: message };

  const signed = sigUtil.personalSign(privKey, msgParams);
  msgParams.sig = signed;
  const recovered = sigUtil.recoverPersonalSignature(
    msgParams as sigUtil.SignedMsgParams<string>
  );

  t.equal(recovered, address);
});

test('personalSign and extractPublicKey', function (t) {
  t.plan(1);
  const privKeyHex =
    '4af1bceebf7f3634ec3cff8a2c38e51178d5d4ce585c52d6043e5e2cc3418bb0';
  const pubKeyHex =
    '0x9e9e45b2ec5f070b4e26f57c7fedf647afa7a03e894789816fbd12fedc5acd79d0dfeea925688e177caccb8f5e09f0c289bbcfc7adb98d76f5f8c5259478903a';

  const privKey = Buffer.from(privKeyHex, 'hex');
  const message = 'Hello, world!';
  const msgParams: sigUtil.MsgParams<string> = { data: message };

  const signed = sigUtil.personalSign(privKey, msgParams);
  msgParams.sig = signed;
  const publicKey = sigUtil.extractPublicKey(
    msgParams as sigUtil.SignedMsgParams<string>
  );

  t.equal(publicKey, pubKeyHex);
});

test('signTypedDataLegacy and recoverTypedSignatureLegacy - single message', function (t) {
  const address = '0x29c76e6ad8f28bb1004902578fb108c507be341b';
  const privKeyHex =
    '4af1bceebf7f3634ec3cff8a2c38e51178d5d4ce585c52d6043e5e2cc3418bb0';

  const privKey = Buffer.from(privKeyHex, 'hex');

  const typedData = [
    {
      type: 'string',
      name: 'message',
      value: 'Hi, Alice!',
    },
  ];

  const msgParams = { data: typedData };

  const signature = sigUtil.signTypedDataLegacy(privKey, msgParams);
  const recovered = sigUtil.recoverTypedSignatureLegacy({
    data: msgParams.data,
    sig: signature,
  });
  t.equal(
    signature,
    '0x49e75d475d767de7fcc67f521e0d86590723d872e6111e51c393e8c1e2f21d032dfaf5833af158915f035db6af4f37bf2d5d29781cd81f28a44c5cb4b9d241531b',
    'Signature matches test value.'
  );

  t.equal(address, recovered);
  t.end();
});

test('signTypedDataLegacy as v1 and recoverTypedSignatureLegacy - single message', function (t) {
  const address = '0x29c76e6ad8f28bb1004902578fb108c507be341b';
  const privKeyHex =
    '4af1bceebf7f3634ec3cff8a2c38e51178d5d4ce585c52d6043e5e2cc3418bb0';

  const privKey = Buffer.from(privKeyHex, 'hex');

  const typedData = [
    {
      type: 'string',
      name: 'message',
      value: 'Hi, Alice!',
    },
  ];

  const msgParams = { data: typedData };

  const signature = sigUtil.signTypedMessage(privKey, msgParams, 'V1');
  const recovered = sigUtil.recoverTypedMessage(
    { data: msgParams.data, sig: signature },
    'V1'
  );
  t.equal(
    signature,
    '0x49e75d475d767de7fcc67f521e0d86590723d872e6111e51c393e8c1e2f21d032dfaf5833af158915f035db6af4f37bf2d5d29781cd81f28a44c5cb4b9d241531b',
    'Signature matches test value.'
  );

  t.equal(address, recovered);
  t.end();
});

test('signTypedDataLegacy and recoverTypedSignatureLegacy - multiple messages', function (t) {
  t.plan(1);
  const address = '0x29c76e6ad8f28bb1004902578fb108c507be341b';
  const privKeyHex =
    '4af1bceebf7f3634ec3cff8a2c38e51178d5d4ce585c52d6043e5e2cc3418bb0';

  const privKey = Buffer.from(privKeyHex, 'hex');

  const typedData = [
    {
      type: 'string',
      name: 'message',
      value: 'Hi, Alice!',
    },
    {
      type: 'uint8',
      name: 'value',
      value: 10,
    },
  ];

  const msgParams = { data: typedData };

  const signature = sigUtil.signTypedDataLegacy(privKey, msgParams);
  const recovered = sigUtil.recoverTypedSignatureLegacy({
    data: msgParams.data,
    sig: signature,
  });

  t.equal(address, recovered);
});

test('typedSignatureHash - single value', function (t) {
  t.plan(1);
  const typedData = [
    {
      type: 'string',
      name: 'message',
      value: 'Hi, Alice!',
    },
  ];
  const hash = sigUtil.typedSignatureHash(typedData);
  t.equal(
    hash,
    '0x14b9f24872e28cc49e72dc104d7380d8e0ba84a3fe2e712704bcac66a5702bd5'
  );
});

test('typedSignatureHash - multiple values', function (t) {
  t.plan(1);
  const typedData = [
    {
      type: 'string',
      name: 'message',
      value: 'Hi, Alice!',
    },
    {
      type: 'uint8',
      name: 'value',
      value: 10,
    },
  ];
  const hash = sigUtil.typedSignatureHash(typedData);
  t.equal(
    hash,
    '0xf7ad23226db5c1c00ca0ca1468fd49c8f8bbc1489bc1c382de5adc557a69c229'
  );
});

test('typedSignatureHash - bytes', function (t) {
  t.plan(1);
  const typedData = [
    {
      type: 'bytes',
      name: 'message',
      value: '0xdeadbeaf',
    },
  ];
  const hash = sigUtil.typedSignatureHash(typedData);
  t.equal(
    hash,
    '0x6c69d03412450b174def7d1e48b3bcbbbd8f51df2e76e2c5b3a5d951125be3a9'
  );
});

typedSignatureHashThrowsTest({
  testLabel: 'empty array',
  argument: [],
});

typedSignatureHashThrowsTest({
  testLabel: 'not array',
  argument: 42,
});

typedSignatureHashThrowsTest({
  testLabel: 'null',
  argument: null,
});

typedSignatureHashThrowsTest({
  testLabel: 'wrong type',
  argument: [
    {
      type: 'jocker',
      name: 'message',
      value: 'Hi, Alice!',
    },
  ],
});

typedSignatureHashThrowsTest({
  testLabel: 'no type',
  argument: [
    {
      name: 'message',
      value: 'Hi, Alice!',
    },
  ],
});

typedSignatureHashThrowsTest({
  testLabel: 'no name',
  argument: [
    {
      type: 'string',
      value: 'Hi, Alice!',
    },
  ],
});

// personal_sign was declared without an explicit set of test data
// so I made a script out of geth's internals to create this test data
// https://gist.github.com/kumavis/461d2c0e9a04ea0818e423bb77e3d260

signatureTest({
  testLabel: 'personalSign - kumavis fml manual test I',
  // "hello world"
  message: '0x68656c6c6f20776f726c64',
  signature:
    '0xce909e8ea6851bc36c007a0072d0524b07a3ff8d4e623aca4c71ca8e57250c4d0a3fc38fa8fbaaa81ead4b9f6bd03356b6f8bf18bccad167d78891636e1d69561b',
  addressHex: '0xbe93f9bacbcffc8ee6663f2647917ed7a20a57bb',
  privateKey: Buffer.from(
    '6969696969696969696969696969696969696969696969696969696969696969',
    'hex'
  ),
});

signatureTest({
  testLabel: 'personalSign - kumavis fml manual test II',
  // some random binary message from parity's test
  message: '0x0cc175b9c0f1b6a831c399e26977266192eb5ffee6ae2fec3ad71c777531578f',
  signature:
    '0x9ff8350cc7354b80740a3580d0e0fd4f1f02062040bc06b893d70906f8728bb5163837fd376bf77ce03b55e9bd092b32af60e86abce48f7b8d3539988ee5a9be1c',
  addressHex: '0xbe93f9bacbcffc8ee6663f2647917ed7a20a57bb',
  privateKey: Buffer.from(
    '6969696969696969696969696969696969696969696969696969696969696969',
    'hex'
  ),
});

signatureTest({
  testLabel: 'personalSign - kumavis fml manual test III',
  // random binary message data and pk from parity's test
  // https://github.com/ethcore/parity/blob/5369a129ae276d38f3490abb18c5093b338246e0/rpc/src/v1/tests/mocked/eth.rs#L301-L317
  // note: their signature result is incorrect (last byte moved to front) due to a parity bug
  message: '0x0cc175b9c0f1b6a831c399e26977266192eb5ffee6ae2fec3ad71c777531578f',
  signature:
    '0xa2870db1d0c26ef93c7b72d2a0830fa6b841e0593f7186bc6c7cc317af8cf3a42fda03bd589a49949aa05db83300cdb553116274518dbe9d90c65d0213f4af491b',
  addressHex: '0xe0da1edcea030875cd0f199d96eb70f6ab78faf2',
  privateKey: Buffer.from(
    '4545454545454545454545454545454545454545454545454545454545454545',
    'hex'
  ),
});

function signatureTest(opts) {
  test(opts.testLabel, function (t) {
    t.plan(2);

    const address = opts.addressHex;
    const privKey = opts.privateKey;
    const { message } = opts;
    const msgParams: sigUtil.MsgParams<string> = { data: message };

    const signed = sigUtil.personalSign(privKey, msgParams);
    t.equal(signed, opts.signature);

    msgParams.sig = signed;
    const recovered = sigUtil.recoverPersonalSignature(
      msgParams as sigUtil.SignedMsgParams<string>
    );

    t.equal(recovered, address);
  });
}

function typedSignatureHashThrowsTest(opts) {
  const label = `typedSignatureHash - malformed arguments - ${opts.testLabel}`;
  test(label, function (t) {
    t.plan(1);

    const { argument } = opts;

    t.throws(() => {
      sigUtil.typedSignatureHash(argument);
    });
  });
}

const bob = {
  ethereumPrivateKey:
    '7e5374ec2ef0d91761a6e72fdf8f6ac665519bfdf6da0a2329cf0d804514b816',
  encryptionPrivateKey: 'flN07C7w2Rdhpucv349qxmVRm/322gojKc8NgEUUuBY=',
  encryptionPublicKey: 'C5YMNdqE4kLgxQhJO1MfuQcHP5hjVSXzamzd/TxlR0U=',
};

const secretMessage = { data: 'My name is Satoshi Buterin' };

const encryptedData = {
  version: 'x25519-xsalsa20-poly1305',
  nonce: '1dvWO7uOnBnO7iNDJ9kO9pTasLuKNlej',
  ephemPublicKey: 'FBH1/pAEHOOW14Lu3FWkgV3qOEcuL78Zy+qW1RwzMXQ=',
  ciphertext: 'f8kBcl/NCyf3sybfbwAKk/np2Bzt9lRVkZejr6uh5FgnNlH/ic62DZzy',
};

test("Getting bob's encryptionPublicKey", async (t) => {
  t.plan(1);

  const result = await sigUtil.getEncryptionPublicKey(bob.ethereumPrivateKey);
  t.equal(result, bob.encryptionPublicKey);
});

// encryption test
test("Alice encrypts message with bob's encryptionPublicKey", async (t) => {
  t.plan(4);

  const result = await sigUtil.encrypt(
    bob.encryptionPublicKey,
    secretMessage,
    'x25519-xsalsa20-poly1305'
  );

  console.log('RESULT', result);

  t.ok(result.version);
  t.ok(result.nonce);
  t.ok(result.ephemPublicKey);
  t.ok(result.ciphertext);
});

// safe encryption test
test("Alice encryptsSafely message with bob's encryptionPublicKey", async (t) => {
  t.plan(5);
  const VERSION = 'x25519-xsalsa20-poly1305';
  const result = await sigUtil.encryptSafely(
    bob.encryptionPublicKey,
    secretMessage,
    VERSION
  );

  console.log('RESULT', result);

  t.equals(result.version, VERSION);
  t.ok(result.nonce);
  t.ok(result.ephemPublicKey);
  t.ok(result.ciphertext);
  t.ok(result.ciphertext.length > 1048);
});

// safe decryption test
test('Bob decryptSafely message that Alice encryptSafely for him', async (t) => {
  t.plan(1);
  const VERSION = 'x25519-xsalsa20-poly1305';
  const result = await sigUtil.encryptSafely(
    bob.encryptionPublicKey,
    secretMessage,
    VERSION
  );

  const plaintext = sigUtil.decryptSafely(result, bob.ethereumPrivateKey);
  t.equal(plaintext, secretMessage.data);
});

// decryption test
test('Bob decrypts message that Alice sent to him', (t) => {
  t.plan(1);

  const result = sigUtil.decrypt(encryptedData, bob.ethereumPrivateKey);
  t.equal(result, secretMessage.data);
});

test('Decryption failed because version is wrong or missing', (t) => {
  t.plan(1);

  const badVersionData = {
    version: 'x256k1-aes256cbc',
    nonce: '1dvWO7uOnBnO7iNDJ9kO9pTasLuKNlej',
    ephemPublicKey: 'FBH1/pAEHOOW14Lu3FWkgV3qOEcuL78Zy+qW1RwzMXQ=',
    ciphertext: 'f8kBcl/NCyf3sybfbwAKk/np2Bzt9lRVkZejr6uh5FgnNlH/ic62DZzy',
  };

  t.throws(function () {
    sigUtil.decrypt(badVersionData, bob.ethereumPrivateKey);
  }, 'Encryption type/version not supported.');
});

test('Decryption failed because nonce is wrong or missing', (t) => {
  t.plan(1);

  // encrypted data
  const badNonceData = {
    version: 'x25519-xsalsa20-poly1305',
    nonce: '',
    ephemPublicKey: 'FBH1/pAEHOOW14Lu3FWkgV3qOEcuL78Zy+qW1RwzMXQ=',
    ciphertext: 'f8kBcl/NCyf3sybfbwAKk/np2Bzt9lRVkZejr6uh5FgnNlH/ic62DZzy',
  };

  t.throws(function () {
    sigUtil.decrypt(badNonceData, bob.ethereumPrivateKey);
  }, 'Decryption failed.');
});

test('Decryption failed because ephemPublicKey is wrong or missing', (t) => {
  t.plan(1);

  // encrypted data
  const badEphemData = {
    version: 'x25519-xsalsa20-poly1305',
    nonce: '1dvWO7uOnBnO7iNDJ9kO9pTasLuKNlej',
    ephemPublicKey: 'FFFF/pAEHOOW14Lu3FWkgV3qOEcuL78Zy+qW1RwzMXQ=',
    ciphertext: 'f8kBcl/NCyf3sybfbwAKk/np2Bzt9lRVkZejr6uh5FgnNlH/ic62DZzy',
  };

  t.throws(function () {
    sigUtil.decrypt(badEphemData, bob.ethereumPrivateKey);
  }, 'Decryption failed.');
});

test('Decryption failed because cyphertext is wrong or missing', (t) => {
  t.plan(1);

  // encrypted data
  const badEphemData = {
    version: 'x25519-xsalsa20-poly1305',
    nonce: '1dvWO7uOnBnO7iNDJ9kO9pTasLuKNlej',
    ephemPublicKey: 'FBH1/pAEHOOW14Lu3FWkgV3qOEcuL78Zy+qW1RwzMXQ=',
    ciphertext: 'ffffff/NCyf3sybfbwAKk/np2Bzt9lRVkZejr6uh5FgnNlH/ic62DZzy',
  };

  t.throws(function () {
    sigUtil.decrypt(badEphemData, bob.ethereumPrivateKey);
  }, 'Decryption failed.');
});

test('signedTypeData', (t) => {
  t.plan(8);

  const typedData = {
    types: {
      EIP712Domain: [
        { name: 'name', type: 'string' },
        { name: 'version', type: 'string' },
        { name: 'chainId', type: 'uint256' },
        { name: 'verifyingContract', type: 'address' },
      ],
      Person: [
        { name: 'name', type: 'string' },
        { name: 'wallet', type: 'address' },
      ],
      Mail: [
        { name: 'from', type: 'Person' },
        { name: 'to', type: 'Person' },
        { name: 'contents', type: 'string' },
      ],
    },
    primaryType: 'Mail' as const,
    domain: {
      name: 'Ether Mail',
      version: '1',
      chainId: 1,
      verifyingContract: '0xCcCCccccCCCCcCCCCCCcCcCccCcCCCcCcccccccC',
    },
    message: {
      from: {
        name: 'Cow',
        wallet: '0xCD2a3d9F938E13CD947Ec05AbC7FE734Df8DD826',
      },
      to: {
        name: 'Bob',
        wallet: '0xbBbBBBBbbBBBbbbBbbBbbbbBBbBbbbbBbBbbBBbB',
      },
      contents: 'Hello, Bob!',
    },
  };

  const utils = sigUtil.TypedDataUtils;
  const privateKey = ethUtil.keccak('cow');
  const address = ethUtil.privateToAddress(privateKey);
  const sig = sigUtil.signTypedData(privateKey, { data: typedData });

  t.equal(
    utils.encodeType('Mail', typedData.types),
    'Mail(Person from,Person to,string contents)Person(string name,address wallet)'
  );
  t.equal(
    ethUtil.bufferToHex(utils.hashType('Mail', typedData.types)),
    '0xa0cedeb2dc280ba39b857546d74f5549c3a1d7bdc2dd96bf881f76108e23dac2'
  );
  t.equal(
    ethUtil.bufferToHex(
      utils.encodeData(
        typedData.primaryType,
        typedData.message,
        typedData.types
      )
    ),
    '0xa0cedeb2dc280ba39b857546d74f5549c3a1d7bdc2dd96bf881f76108e23dac2fc71e5fa27ff56c350aa531bc129ebdf613b772b6604664f5d8dbe21b85eb0c8cd54f074a4af31b4411ff6a60c9719dbd559c221c8ac3492d9d872b041d703d1b5aadf3154a261abdd9086fc627b61efca26ae5702701d05cd2305f7c52a2fc8'
  );
  t.equal(
    ethUtil.bufferToHex(
      utils.hashStruct(
        typedData.primaryType,
        typedData.message,
        typedData.types
      )
    ),
    '0xc52c0ee5d84264471806290a3f2c4cecfc5490626bf912d01f240d7a274b371e'
  );
  t.equal(
    ethUtil.bufferToHex(
      utils.hashStruct('EIP712Domain', typedData.domain, typedData.types)
    ),
    '0xf2cee375fa42b42143804025fc449deafd50cc031ca257e0b194a650a912090f'
  );
  t.equal(
    ethUtil.bufferToHex(utils.sign(typedData)),
    '0xbe609aee343fb3c4b28e1df9e632fca64fcfaede20f02e86244efddf30957bd2'
  );
  t.equal(
    ethUtil.bufferToHex(address),
    '0xcd2a3d9f938e13cd947ec05abc7fe734df8dd826'
  );
  t.equal(
    sig,
    '0x4355c47d63924e8a72e509b65029052eb6c299d53a04e167c5775fd466751c9d07299936d304c153f6443dfa05f40ff007d72911b6f72307f996231605b915621c'
  );
});

test('signedTypeData with V3 string', (t) => {
  t.plan(8);

  const typedData = {
    types: {
      EIP712Domain: [
        { name: 'name', type: 'string' },
        { name: 'version', type: 'string' },
        { name: 'chainId', type: 'uint256' },
        { name: 'verifyingContract', type: 'address' },
      ],
      Person: [
        { name: 'name', type: 'string' },
        { name: 'wallet', type: 'address' },
      ],
      Mail: [
        { name: 'from', type: 'Person' },
        { name: 'to', type: 'Person' },
        { name: 'contents', type: 'string' },
      ],
    },
    primaryType: 'Mail' as const,
    domain: {
      name: 'Ether Mail',
      version: '1',
      chainId: 1,
      verifyingContract: '0xCcCCccccCCCCcCCCCCCcCcCccCcCCCcCcccccccC',
    },
    message: {
      from: {
        name: 'Cow',
        wallet: '0xCD2a3d9F938E13CD947Ec05AbC7FE734Df8DD826',
      },
      to: {
        name: 'Bob',
        wallet: '0xbBbBBBBbbBBBbbbBbbBbbbbBBbBbbbbBbBbbBBbB',
      },
      contents: 'Hello, Bob!',
    },
  };

  const utils = sigUtil.TypedDataUtils;
  const privateKey = ethUtil.keccak('cow');
  const address = ethUtil.privateToAddress(privateKey);
  const sig = sigUtil.signTypedMessage(privateKey, { data: typedData }, 'V3');

  t.equal(
    utils.encodeType('Mail', typedData.types),
    'Mail(Person from,Person to,string contents)Person(string name,address wallet)'
  );
  t.equal(
    ethUtil.bufferToHex(utils.hashType('Mail', typedData.types)),
    '0xa0cedeb2dc280ba39b857546d74f5549c3a1d7bdc2dd96bf881f76108e23dac2'
  );
  t.equal(
    ethUtil.bufferToHex(
      utils.encodeData(
        typedData.primaryType,
        typedData.message,
        typedData.types
      )
    ),
    '0xa0cedeb2dc280ba39b857546d74f5549c3a1d7bdc2dd96bf881f76108e23dac2fc71e5fa27ff56c350aa531bc129ebdf613b772b6604664f5d8dbe21b85eb0c8cd54f074a4af31b4411ff6a60c9719dbd559c221c8ac3492d9d872b041d703d1b5aadf3154a261abdd9086fc627b61efca26ae5702701d05cd2305f7c52a2fc8'
  );
  t.equal(
    ethUtil.bufferToHex(
      utils.hashStruct(
        typedData.primaryType,
        typedData.message,
        typedData.types
      )
    ),
    '0xc52c0ee5d84264471806290a3f2c4cecfc5490626bf912d01f240d7a274b371e'
  );
  t.equal(
    ethUtil.bufferToHex(
      utils.hashStruct('EIP712Domain', typedData.domain, typedData.types)
    ),
    '0xf2cee375fa42b42143804025fc449deafd50cc031ca257e0b194a650a912090f'
  );
  t.equal(
    ethUtil.bufferToHex(utils.sign(typedData)),
    '0xbe609aee343fb3c4b28e1df9e632fca64fcfaede20f02e86244efddf30957bd2'
  );
  t.equal(
    ethUtil.bufferToHex(address),
    '0xcd2a3d9f938e13cd947ec05abc7fe734df8dd826'
  );
  t.equal(
    sig,
    '0x4355c47d63924e8a72e509b65029052eb6c299d53a04e167c5775fd466751c9d07299936d304c153f6443dfa05f40ff007d72911b6f72307f996231605b915621c'
  );
});

test('signedTypeData_v4', (t) => {
  t.plan(15);

  const typedData = {
    types: {
      EIP712Domain: [
        { name: 'name', type: 'string' },
        { name: 'version', type: 'string' },
        { name: 'chainId', type: 'uint256' },
        { name: 'verifyingContract', type: 'address' },
      ],
      Person: [
        { name: 'name', type: 'string' },
        { name: 'wallets', type: 'address[]' },
      ],
      Mail: [
        { name: 'from', type: 'Person' },
        { name: 'to', type: 'Person[]' },
        { name: 'contents', type: 'string' },
      ],
      Group: [
        { name: 'name', type: 'string' },
        { name: 'members', type: 'Person[]' },
      ],
    },
    domain: {
<<<<<<< HEAD
        name: 'Ether Mail',
        version: '1',
        chainId: 9007199254740992,
        verifyingContract: '0xCcCCccccCCCCcCCCCCCcCcCccCcCCCcCcccccccC',
=======
      name: 'Ether Mail',
      version: '1',
      chainId: 1,
      verifyingContract: '0xCcCCccccCCCCcCCCCCCcCcCccCcCCCcCcccccccC',
>>>>>>> 27b8dfcd
    },
    primaryType: 'Mail' as const,
    message: {
      from: {
        name: 'Cow',
        wallets: [
          '0xCD2a3d9F938E13CD947Ec05AbC7FE734Df8DD826',
          '0xDeaDbeefdEAdbeefdEadbEEFdeadbeEFdEaDbeeF',
        ],
      },
      to: [
        {
          name: 'Bob',
          wallets: [
            '0xbBbBBBBbbBBBbbbBbbBbbbbBBbBbbbbBbBbbBBbB',
            '0xB0BdaBea57B0BDABeA57b0bdABEA57b0BDabEa57',
            '0xB0B0b0b0b0b0B000000000000000000000000000',
          ],
        },
      ],
      contents: 'Hello, Bob!',
    },
  };

  const utils = sigUtil.TypedDataUtils;

<<<<<<< HEAD
  try {

  t.equal(utils.encodeType('Group', typedData.types),
    'Group(string name,Person[] members)Person(string name,address[] wallets)')
=======
  t.equal(
    utils.encodeType('Group', typedData.types),
    'Group(string name,Person[] members)Person(string name,address[] wallets)'
  );
>>>>>>> 27b8dfcd

  t.equal(
    utils.encodeType('Person', typedData.types),
    'Person(string name,address[] wallets)'
  );
  t.equal(
    ethUtil.bufferToHex(utils.hashType('Person', typedData.types)),
    '0xfabfe1ed996349fc6027709802be19d047da1aa5d6894ff5f6486d92db2e6860'
  );

  t.equal(
    ethUtil.bufferToHex(
      utils.encodeData('Person', typedData.message.from, typedData.types)
    ),
    `0x${[
      'fabfe1ed996349fc6027709802be19d047da1aa5d6894ff5f6486d92db2e6860',
      '8c1d2bd5348394761719da11ec67eedae9502d137e8940fee8ecd6f641ee1648',
      '8a8bfe642b9fc19c25ada5dadfd37487461dc81dd4b0778f262c163ed81b5e2a',
    ].join('')}`
  );
  t.equal(
    ethUtil.bufferToHex(
      utils.hashStruct('Person', typedData.message.from, typedData.types)
    ),
    '0x9b4846dd48b866f0ac54d61b9b21a9e746f921cefa4ee94c4c0a1c49c774f67f'
  );

  t.equal(
    ethUtil.bufferToHex(
      utils.encodeData('Person', typedData.message.to[0], typedData.types)
    ),
    `0x${[
      'fabfe1ed996349fc6027709802be19d047da1aa5d6894ff5f6486d92db2e6860',
      '28cac318a86c8a0a6a9156c2dba2c8c2363677ba0514ef616592d81557e679b6',
      'd2734f4c86cc3bd9cabf04c3097589d3165d95e4648fc72d943ed161f651ec6d',
    ].join('')}`
  );
  t.equal(
    ethUtil.bufferToHex(
      utils.hashStruct('Person', typedData.message.to[0], typedData.types)
    ),
    '0xefa62530c7ae3a290f8a13a5fc20450bdb3a6af19d9d9d2542b5a94e631a9168'
  );

  t.equal(
    utils.encodeType('Mail', typedData.types),
    'Mail(Person from,Person[] to,string contents)Person(string name,address[] wallets)'
  );
  t.equal(
    ethUtil.bufferToHex(utils.hashType('Mail', typedData.types)),
    '0x4bd8a9a2b93427bb184aca81e24beb30ffa3c747e2a33d4225ec08bf12e2e753'
  );
  t.equal(
    ethUtil.bufferToHex(
      utils.encodeData(
        typedData.primaryType,
        typedData.message,
        typedData.types
      )
    ),
    `0x${[
      '4bd8a9a2b93427bb184aca81e24beb30ffa3c747e2a33d4225ec08bf12e2e753',
      '9b4846dd48b866f0ac54d61b9b21a9e746f921cefa4ee94c4c0a1c49c774f67f',
      'ca322beec85be24e374d18d582a6f2997f75c54e7993ab5bc07404ce176ca7cd',
      'b5aadf3154a261abdd9086fc627b61efca26ae5702701d05cd2305f7c52a2fc8',
    ].join('')}`
  );
  t.equal(
    ethUtil.bufferToHex(
      utils.hashStruct(
        typedData.primaryType,
        typedData.message,
        typedData.types
      )
    ),
    '0xeb4221181ff3f1a83ea7313993ca9218496e424604ba9492bb4052c03d5c3df8'
  );
  t.equal(
    ethUtil.bufferToHex(
      utils.hashStruct('EIP712Domain', typedData.domain, typedData.types)
    ),
    '0xf2cee375fa42b42143804025fc449deafd50cc031ca257e0b194a650a912090f'
  );
  t.equal(
    ethUtil.bufferToHex(utils.sign(typedData)),
    '0xa85c2e2b118698e88db68a8105b794a8cc7cec074e89ef991cb4f5f533819cc2'
  );

  const privateKey = ethUtil.keccak('cow');

  const address = ethUtil.privateToAddress(privateKey);
  t.equal(
    ethUtil.bufferToHex(address),
    '0xcd2a3d9f938e13cd947ec05abc7fe734df8dd826'
  );

<<<<<<< HEAD
  t.equal(sig, '0x65cbd956f2fae28a601bebc9b906cea0191744bd4c4247bcd27cd08f8eb6b71c78efdf7a31dc9abee78f492292721f362d296cf86b4538e07b51303b67f749061b')

  } catch (err) {
    console.dir(err)
    t.error(err, 'Error thrown by signTypedData_v4')
  }

})
=======
  const sig = sigUtil.signTypedData_v4(privateKey, { data: typedData });
>>>>>>> 27b8dfcd

  t.equal(
    sig,
    '0x65cbd956f2fae28a601bebc9b906cea0191744bd4c4247bcd27cd08f8eb6b71c78efdf7a31dc9abee78f492292721f362d296cf86b4538e07b51303b67f749061b'
  );
});

test('signedTypeData_v4', (t) => {
  t.plan(15);

  const typedData = {
    types: {
      EIP712Domain: [
        { name: 'name', type: 'string' },
        { name: 'version', type: 'string' },
        { name: 'chainId', type: 'uint256' },
        { name: 'verifyingContract', type: 'address' },
      ],
      Person: [
        { name: 'name', type: 'string' },
        { name: 'wallets', type: 'address[]' },
      ],
      Mail: [
        { name: 'from', type: 'Person' },
        { name: 'to', type: 'Person[]' },
        { name: 'contents', type: 'string' },
      ],
      Group: [
        { name: 'name', type: 'string' },
        { name: 'members', type: 'Person[]' },
      ],
    },
    domain: {
      name: 'Ether Mail',
      version: '1',
      chainId: 1,
      verifyingContract: '0xCcCCccccCCCCcCCCCCCcCcCccCcCCCcCcccccccC',
    },
    primaryType: 'Mail' as const,
    message: {
      from: {
        name: 'Cow',
        wallets: [
          '0xCD2a3d9F938E13CD947Ec05AbC7FE734Df8DD826',
          '0xDeaDbeefdEAdbeefdEadbEEFdeadbeEFdEaDbeeF',
        ],
      },
      to: [
        {
          name: 'Bob',
          wallets: [
            '0xbBbBBBBbbBBBbbbBbbBbbbbBBbBbbbbBbBbbBBbB',
            '0xB0BdaBea57B0BDABeA57b0bdABEA57b0BDabEa57',
            '0xB0B0b0b0b0b0B000000000000000000000000000',
          ],
        },
      ],
      contents: 'Hello, Bob!',
    },
  };

  const utils = sigUtil.TypedDataUtils;

  t.equal(
    utils.encodeType('Group', typedData.types),
    'Group(string name,Person[] members)Person(string name,address[] wallets)'
  );

  t.equal(
    utils.encodeType('Person', typedData.types),
    'Person(string name,address[] wallets)'
  );
  t.equal(
    ethUtil.bufferToHex(utils.hashType('Person', typedData.types)),
    '0xfabfe1ed996349fc6027709802be19d047da1aa5d6894ff5f6486d92db2e6860'
  );

  t.equal(
    ethUtil.bufferToHex(
      utils.encodeData('Person', typedData.message.from, typedData.types)
    ),
    `0x${[
      'fabfe1ed996349fc6027709802be19d047da1aa5d6894ff5f6486d92db2e6860',
      '8c1d2bd5348394761719da11ec67eedae9502d137e8940fee8ecd6f641ee1648',
      '8a8bfe642b9fc19c25ada5dadfd37487461dc81dd4b0778f262c163ed81b5e2a',
    ].join('')}`
  );
  t.equal(
    ethUtil.bufferToHex(
      utils.hashStruct('Person', typedData.message.from, typedData.types)
    ),
    '0x9b4846dd48b866f0ac54d61b9b21a9e746f921cefa4ee94c4c0a1c49c774f67f'
  );

  t.equal(
    ethUtil.bufferToHex(
      utils.encodeData('Person', typedData.message.to[0], typedData.types)
    ),
    `0x${[
      'fabfe1ed996349fc6027709802be19d047da1aa5d6894ff5f6486d92db2e6860',
      '28cac318a86c8a0a6a9156c2dba2c8c2363677ba0514ef616592d81557e679b6',
      'd2734f4c86cc3bd9cabf04c3097589d3165d95e4648fc72d943ed161f651ec6d',
    ].join('')}`
  );
  t.equal(
    ethUtil.bufferToHex(
      utils.hashStruct('Person', typedData.message.to[0], typedData.types)
    ),
    '0xefa62530c7ae3a290f8a13a5fc20450bdb3a6af19d9d9d2542b5a94e631a9168'
  );

  t.equal(
    utils.encodeType('Mail', typedData.types),
    'Mail(Person from,Person[] to,string contents)Person(string name,address[] wallets)'
  );
  t.equal(
    ethUtil.bufferToHex(utils.hashType('Mail', typedData.types)),
    '0x4bd8a9a2b93427bb184aca81e24beb30ffa3c747e2a33d4225ec08bf12e2e753'
  );
  t.equal(
    ethUtil.bufferToHex(
      utils.encodeData(
        typedData.primaryType,
        typedData.message,
        typedData.types
      )
    ),
    `0x${[
      '4bd8a9a2b93427bb184aca81e24beb30ffa3c747e2a33d4225ec08bf12e2e753',
      '9b4846dd48b866f0ac54d61b9b21a9e746f921cefa4ee94c4c0a1c49c774f67f',
      'ca322beec85be24e374d18d582a6f2997f75c54e7993ab5bc07404ce176ca7cd',
      'b5aadf3154a261abdd9086fc627b61efca26ae5702701d05cd2305f7c52a2fc8',
    ].join('')}`
  );
  t.equal(
    ethUtil.bufferToHex(
      utils.hashStruct(
        typedData.primaryType,
        typedData.message,
        typedData.types
      )
    ),
    '0xeb4221181ff3f1a83ea7313993ca9218496e424604ba9492bb4052c03d5c3df8'
  );
  t.equal(
    ethUtil.bufferToHex(
      utils.hashStruct('EIP712Domain', typedData.domain, typedData.types)
    ),
    '0xf2cee375fa42b42143804025fc449deafd50cc031ca257e0b194a650a912090f'
  );
  t.equal(
    ethUtil.bufferToHex(utils.sign(typedData)),
    '0xa85c2e2b118698e88db68a8105b794a8cc7cec074e89ef991cb4f5f533819cc2'
  );

  const privateKey = ethUtil.keccak('cow');

  const address = ethUtil.privateToAddress(privateKey);
  t.equal(
    ethUtil.bufferToHex(address),
    '0xcd2a3d9f938e13cd947ec05abc7fe734df8dd826'
  );

  const sig = sigUtil.signTypedData_v4(privateKey, { data: typedData });

  t.equal(
    sig,
    '0x65cbd956f2fae28a601bebc9b906cea0191744bd4c4247bcd27cd08f8eb6b71c78efdf7a31dc9abee78f492292721f362d296cf86b4538e07b51303b67f749061b'
  );
});

test('signedTypeData_v4 with recursive types', (t) => {
  t.plan(12);

  const typedData = {
    types: {
      EIP712Domain: [
        { name: 'name', type: 'string' },
        { name: 'version', type: 'string' },
        { name: 'chainId', type: 'uint256' },
        { name: 'verifyingContract', type: 'address' },
      ],
      Person: [
        { name: 'name', type: 'string' },
        { name: 'mother', type: 'Person' },
        { name: 'father', type: 'Person' },
      ],
    },
    domain: {
      name: 'Family Tree',
      version: '1',
      chainId: 1,
      verifyingContract: '0xCcCCccccCCCCcCCCCCCcCcCccCcCCCcCcccccccC',
    },
    primaryType: 'Person' as const,
    message: {
      name: 'Jon',
      mother: {
        name: 'Lyanna',
        father: {
          name: 'Rickard',
        },
      },
      father: {
        name: 'Rhaegar',
        father: {
          name: 'Aeris II',
        },
      },
    },
  };

  const utils = sigUtil.TypedDataUtils;

  t.equal(
    utils.encodeType('Person', typedData.types),
    'Person(string name,Person mother,Person father)'
  );

  t.equal(
    ethUtil.bufferToHex(utils.hashType('Person', typedData.types)),
    '0x7c5c8e90cb92c8da53b893b24962513be98afcf1b57b00327ae4cc14e3a64116'
  );

  t.equal(
    ethUtil.bufferToHex(
      utils.encodeData('Person', typedData.message.mother, typedData.types)
    ),
    `0x${[
      '7c5c8e90cb92c8da53b893b24962513be98afcf1b57b00327ae4cc14e3a64116',
      'afe4142a2b3e7b0503b44951e6030e0e2c5000ef83c61857e2e6003e7aef8570',
      '0000000000000000000000000000000000000000000000000000000000000000',
      '88f14be0dd46a8ec608ccbff6d3923a8b4e95cdfc9648f0db6d92a99a264cb36',
    ].join('')}`
  );
  t.equal(
    ethUtil.bufferToHex(
      utils.hashStruct('Person', typedData.message.mother, typedData.types)
    ),
    '0x9ebcfbf94f349de50bcb1e3aa4f1eb38824457c99914fefda27dcf9f99f6178b'
  );

  t.equal(
    ethUtil.bufferToHex(
      utils.encodeData('Person', typedData.message.father, typedData.types)
    ),
    `0x${[
      '7c5c8e90cb92c8da53b893b24962513be98afcf1b57b00327ae4cc14e3a64116',
      'b2a7c7faba769181e578a391a6a6811a3e84080c6a3770a0bf8a856dfa79d333',
      '0000000000000000000000000000000000000000000000000000000000000000',
      '02cc7460f2c9ff107904cff671ec6fee57ba3dd7decf999fe9fe056f3fd4d56e',
    ].join('')}`
  );
  t.equal(
    ethUtil.bufferToHex(
      utils.hashStruct('Person', typedData.message.father, typedData.types)
    ),
    '0xb852e5abfeff916a30cb940c4e24c43cfb5aeb0fa8318bdb10dd2ed15c8c70d8'
  );

  t.equal(
    ethUtil.bufferToHex(
      utils.encodeData(
        typedData.primaryType,
        typedData.message,
        typedData.types
      )
    ),
    `0x${[
      '7c5c8e90cb92c8da53b893b24962513be98afcf1b57b00327ae4cc14e3a64116',
      'e8d55aa98b6b411f04dbcf9b23f29247bb0e335a6bc5368220032fdcb9e5927f',
      '9ebcfbf94f349de50bcb1e3aa4f1eb38824457c99914fefda27dcf9f99f6178b',
      'b852e5abfeff916a30cb940c4e24c43cfb5aeb0fa8318bdb10dd2ed15c8c70d8',
    ].join('')}`
  );
  t.equal(
    ethUtil.bufferToHex(
      utils.hashStruct(
        typedData.primaryType,
        typedData.message,
        typedData.types
      )
    ),
    '0xfdc7b6d35bbd81f7fa78708604f57569a10edff2ca329c8011373f0667821a45'
  );
  t.equal(
    ethUtil.bufferToHex(
      utils.hashStruct('EIP712Domain', typedData.domain, typedData.types)
    ),
    '0xfacb2c1888f63a780c84c216bd9a81b516fc501a19bae1fc81d82df590bbdc60'
  );
  t.equal(
    ethUtil.bufferToHex(utils.sign(typedData)),
    '0x807773b9faa9879d4971b43856c4d60c2da15c6f8c062bd9d33afefb756de19c'
  );

  const privateKey = ethUtil.keccak('dragon');

  const address = ethUtil.privateToAddress(privateKey);
  t.equal(
    ethUtil.bufferToHex(address),
    '0x065a687103c9f6467380bee800ecd70b17f6b72f'
  );

  const sig = sigUtil.signTypedData_v4(privateKey, { data: typedData });

  t.equal(
    sig,
    '0xf2ec61e636ff7bb3ac8bc2a4cc2c8b8f635dd1b2ec8094c963128b358e79c85c5ca6dd637ed7e80f0436fe8fce39c0e5f2082c9517fe677cc2917dcd6c84ba881c'
  );
});

test('signedTypeMessage V4 with recursive types', (t) => {
  t.plan(12);

  const typedData = {
    types: {
      EIP712Domain: [
        { name: 'name', type: 'string' },
        { name: 'version', type: 'string' },
        { name: 'chainId', type: 'uint256' },
        { name: 'verifyingContract', type: 'address' },
      ],
      Person: [
        { name: 'name', type: 'string' },
        { name: 'mother', type: 'Person' },
        { name: 'father', type: 'Person' },
      ],
    },
    domain: {
      name: 'Family Tree',
      version: '1',
      chainId: 1,
      verifyingContract: '0xCcCCccccCCCCcCCCCCCcCcCccCcCCCcCcccccccC',
    },
    primaryType: 'Person' as const,
    message: {
      name: 'Jon',
      mother: {
        name: 'Lyanna',
        father: {
          name: 'Rickard',
        },
      },
      father: {
        name: 'Rhaegar',
        father: {
          name: 'Aeris II',
        },
      },
    },
  };

  const utils = sigUtil.TypedDataUtils;

  t.equal(
    utils.encodeType('Person', typedData.types),
    'Person(string name,Person mother,Person father)'
  );

  t.equal(
    ethUtil.bufferToHex(utils.hashType('Person', typedData.types)),
    '0x7c5c8e90cb92c8da53b893b24962513be98afcf1b57b00327ae4cc14e3a64116'
  );

  t.equal(
    ethUtil.bufferToHex(
      utils.encodeData('Person', typedData.message.mother, typedData.types)
    ),
    `0x${[
      '7c5c8e90cb92c8da53b893b24962513be98afcf1b57b00327ae4cc14e3a64116',
      'afe4142a2b3e7b0503b44951e6030e0e2c5000ef83c61857e2e6003e7aef8570',
      '0000000000000000000000000000000000000000000000000000000000000000',
      '88f14be0dd46a8ec608ccbff6d3923a8b4e95cdfc9648f0db6d92a99a264cb36',
    ].join('')}`
  );
  t.equal(
    ethUtil.bufferToHex(
      utils.hashStruct('Person', typedData.message.mother, typedData.types)
    ),
    '0x9ebcfbf94f349de50bcb1e3aa4f1eb38824457c99914fefda27dcf9f99f6178b'
  );

  t.equal(
    ethUtil.bufferToHex(
      utils.encodeData('Person', typedData.message.father, typedData.types)
    ),
    `0x${[
      '7c5c8e90cb92c8da53b893b24962513be98afcf1b57b00327ae4cc14e3a64116',
      'b2a7c7faba769181e578a391a6a6811a3e84080c6a3770a0bf8a856dfa79d333',
      '0000000000000000000000000000000000000000000000000000000000000000',
      '02cc7460f2c9ff107904cff671ec6fee57ba3dd7decf999fe9fe056f3fd4d56e',
    ].join('')}`
  );
  t.equal(
    ethUtil.bufferToHex(
      utils.hashStruct('Person', typedData.message.father, typedData.types)
    ),
    '0xb852e5abfeff916a30cb940c4e24c43cfb5aeb0fa8318bdb10dd2ed15c8c70d8'
  );

  t.equal(
    ethUtil.bufferToHex(
      utils.encodeData(
        typedData.primaryType,
        typedData.message,
        typedData.types
      )
    ),
    `0x${[
      '7c5c8e90cb92c8da53b893b24962513be98afcf1b57b00327ae4cc14e3a64116',
      'e8d55aa98b6b411f04dbcf9b23f29247bb0e335a6bc5368220032fdcb9e5927f',
      '9ebcfbf94f349de50bcb1e3aa4f1eb38824457c99914fefda27dcf9f99f6178b',
      'b852e5abfeff916a30cb940c4e24c43cfb5aeb0fa8318bdb10dd2ed15c8c70d8',
    ].join('')}`
  );
  t.equal(
    ethUtil.bufferToHex(
      utils.hashStruct(
        typedData.primaryType,
        typedData.message,
        typedData.types
      )
    ),
    '0xfdc7b6d35bbd81f7fa78708604f57569a10edff2ca329c8011373f0667821a45'
  );
  t.equal(
    ethUtil.bufferToHex(
      utils.hashStruct('EIP712Domain', typedData.domain, typedData.types)
    ),
    '0xfacb2c1888f63a780c84c216bd9a81b516fc501a19bae1fc81d82df590bbdc60'
  );
  t.equal(
    ethUtil.bufferToHex(utils.sign(typedData)),
    '0x807773b9faa9879d4971b43856c4d60c2da15c6f8c062bd9d33afefb756de19c'
  );

  const privateKey = ethUtil.keccak('dragon');

  const address = ethUtil.privateToAddress(privateKey);
  t.equal(
    ethUtil.bufferToHex(address),
    '0x065a687103c9f6467380bee800ecd70b17f6b72f'
  );

  const sig = sigUtil.signTypedMessage(privateKey, { data: typedData }, 'V4');

  t.equal(
    sig,
    '0xf2ec61e636ff7bb3ac8bc2a4cc2c8b8f635dd1b2ec8094c963128b358e79c85c5ca6dd637ed7e80f0436fe8fce39c0e5f2082c9517fe677cc2917dcd6c84ba881c'
  );
});<|MERGE_RESOLUTION|>--- conflicted
+++ resolved
@@ -706,17 +706,7 @@
       ],
     },
     domain: {
-<<<<<<< HEAD
-        name: 'Ether Mail',
-        version: '1',
-        chainId: 9007199254740992,
-        verifyingContract: '0xCcCCccccCCCCcCCCCCCcCcCccCcCCCcCcccccccC',
-=======
-      name: 'Ether Mail',
-      version: '1',
-      chainId: 1,
-      verifyingContract: '0xCcCCccccCCCCcCCCCCCcCcCccCcCCCcCcccccccC',
->>>>>>> 27b8dfcd
+
     },
     primaryType: 'Mail' as const,
     message: {
@@ -742,19 +732,6 @@
   };
 
   const utils = sigUtil.TypedDataUtils;
-
-<<<<<<< HEAD
-  try {
-
-  t.equal(utils.encodeType('Group', typedData.types),
-    'Group(string name,Person[] members)Person(string name,address[] wallets)')
-=======
-  t.equal(
-    utils.encodeType('Group', typedData.types),
-    'Group(string name,Person[] members)Person(string name,address[] wallets)'
-  );
->>>>>>> 27b8dfcd
-
   t.equal(
     utils.encodeType('Person', typedData.types),
     'Person(string name,address[] wallets)'
@@ -849,20 +826,6 @@
     ethUtil.bufferToHex(address),
     '0xcd2a3d9f938e13cd947ec05abc7fe734df8dd826'
   );
-
-<<<<<<< HEAD
-  t.equal(sig, '0x65cbd956f2fae28a601bebc9b906cea0191744bd4c4247bcd27cd08f8eb6b71c78efdf7a31dc9abee78f492292721f362d296cf86b4538e07b51303b67f749061b')
-
-  } catch (err) {
-    console.dir(err)
-    t.error(err, 'Error thrown by signTypedData_v4')
-  }
-
-})
-=======
-  const sig = sigUtil.signTypedData_v4(privateKey, { data: typedData });
->>>>>>> 27b8dfcd
-
   t.equal(
     sig,
     '0x65cbd956f2fae28a601bebc9b906cea0191744bd4c4247bcd27cd08f8eb6b71c78efdf7a31dc9abee78f492292721f362d296cf86b4538e07b51303b67f749061b'
