const ethUtil = require('ethereumjs-util');
const ethAbi = require('ethereumjs-abi');
const nacl = require('tweetnacl');
nacl.util = require('tweetnacl-util');

const TYPED_MESSAGE_SCHEMA = {
  type: 'object',
  properties: {
    types: {
      type: 'object',
      additionalProperties: {
        type: 'array',
        items: {
          type: 'object',
          properties: {
            name: {type: 'string'},
            type: {type: 'string'},
          },
          required: ['name', 'type'],
        },
      },
    },
    primaryType: {type: 'string'},
    domain: {type: 'object'},
    message: {type: 'object'},
  },
  required: ['types', 'primaryType', 'domain', 'message'],
}

/**
 * A collection of utility functions used for signing typed data
 */
const TypedDataUtils = {
  /**
   * Encodes an object by encoding and concatenating each of its members
   *
   * @param {string} primaryType - Root type
   * @param {Object} data - Object to encode
   * @param {Object} types - Type definitions
   * @returns {string} - Encoded representation of an object
   */
  encodeData (primaryType, data, types) {
    const encodedTypes = ['bytes32']
    const encodedValues = [this.hashType(primaryType, types)]

    for (const field of types[primaryType]) {
      let value = data[field.name]
      if (value !== undefined) {
        if (field.type === 'string' || field.type === 'bytes') {
          encodedTypes.push('bytes32')
          value = ethUtil.sha3(value)
          encodedValues.push(value)
        } else if (types[field.type] !== undefined) {
          encodedTypes.push('bytes32')
          value = ethUtil.sha3(this.encodeData(field.type, value, types))
          encodedValues.push(value)
        } else if (field.type.lastIndexOf(']') === field.type.length - 1) {
          throw new Error('Arrays currently unimplemented in encodeData')
        } else {
          encodedTypes.push(field.type)
          encodedValues.push(value)
        }
      }
    }

    return ethAbi.rawEncode(encodedTypes, encodedValues)
  },

  /**
   * Encodes the type of an object by encoding a comma delimited list of its members
   * 
   * @param {string} primaryType - Root type to encode
   * @param {Object} types - Type definitions
   * @returns {string} - Encoded representation of the type of an object
   */
  encodeType (primaryType, types) {
    let result = ''
    let deps = this.findTypeDependencies(primaryType, types).filter(dep => dep !== primaryType)
    deps = [primaryType].concat(deps.sort())
    for (const type of deps) {
      const children = types[type]
      if (!children) {
        throw new Error(`No type definition specified: ${type}`)
      }
      result += `${type}(${types[type].map(({ name, type }) => `${type} ${name}`).join(',')})`
    }
    return result
  },

  /**
   * Finds all types within a type defintion object
   *
   * @param {string} primaryType - Root type
   * @param {Object} types - Type definitions
   * @param {Array} results - current set of accumulated types
   * @returns {Array} - Set of all types found in the type definition
   */
  findTypeDependencies (primaryType, types, results = []) {
    if (results.includes(primaryType) || types[primaryType] === undefined) { return results }
    results.push(primaryType)
    for (const field of types[primaryType]) {
      for (const dep of this.findTypeDependencies(field.type, types, results)) {
        !results.includes(dep) && results.push(dep)
      }
    }
    return results
  },

  /**
   * Hashes an object
   *
   * @param {string} primaryType - Root type
   * @param {Object} data - Object to hash
   * @param {Object} types - Type definitions
   * @returns {string} - Hash of an object
   */
  hashStruct (primaryType, data, types) {
    return ethUtil.sha3(this.encodeData(primaryType, data, types))
  },

  /**
   * Hashes the type of an object
   *
   * @param {string} primaryType - Root type to hash
   * @param {Object} types - Type definitions
   * @returns {string} - Hash of an object
   */
  hashType (primaryType, types) {
    return ethUtil.sha3(this.encodeType(primaryType, types))
  },

  /**
   * Removes properties from a message object that are not defined per EIP-712
   * 
   * @param {Object} data - typed message object
   * @returns {Object} - typed message object with only allowed fields
   */
  sanitizeData (data) {
    const sanitizedData = {}
    for (const key in TYPED_MESSAGE_SCHEMA.properties) {
      data[key] && (sanitizedData[key] = data[key])
    }
    return sanitizedData
  },

  /**
   * Signs a typed message as per EIP-712 and returns its sha3 hash
   *
   * @param {Object} typedData - Types message data to sign 
   * @returns {string} - sha3 hash of the resulting signed message
   */
  sign (typedData) {
    sanitizedData = this.sanitizeData(typedData)
    const parts = [Buffer.from('1901', 'hex')]
    parts.push(this.hashStruct('EIP712Domain', sanitizedData.domain, sanitizedData.types))
    parts.push(this.hashStruct(sanitizedData.primaryType, sanitizedData.message, sanitizedData.types))
    return ethUtil.sha3(Buffer.concat(parts))
  },
}

module.exports = {
  TYPED_MESSAGE_SCHEMA,
  TypedDataUtils,

  concatSig: function (v, r, s) {
    const rSig = ethUtil.fromSigned(r)
    const sSig = ethUtil.fromSigned(s)
    const vSig = ethUtil.bufferToInt(v)
    const rStr = padWithZeroes(ethUtil.toUnsigned(rSig).toString('hex'), 64)
    const sStr = padWithZeroes(ethUtil.toUnsigned(sSig).toString('hex'), 64)
    const vStr = ethUtil.stripHexPrefix(ethUtil.intToHex(vSig))
    return ethUtil.addHexPrefix(rStr.concat(sStr, vStr)).toString('hex')
  },

  normalize: function (input) {
    if (!input) return

    if (typeof input === 'number') {
      const buffer = ethUtil.toBuffer(input)
      input = ethUtil.bufferToHex(buffer)
    }

    if (typeof input !== 'string') {
      var msg = 'eth-sig-util.normalize() requires hex string or integer input.'
      msg += ' received ' + (typeof input) + ': ' + input
      throw new Error(msg)
    }

    return ethUtil.addHexPrefix(input.toLowerCase())
  },

  personalSign: function (privateKey, msgParams) {
    var message = ethUtil.toBuffer(msgParams.data)
    var msgHash = ethUtil.hashPersonalMessage(message)
    var sig = ethUtil.ecsign(msgHash, privateKey)
    var serialized = ethUtil.bufferToHex(this.concatSig(sig.v, sig.r, sig.s))
    return serialized
  },

  recoverPersonalSignature: function (msgParams) {
    const publicKey = getPublicKeyFor(msgParams)
    const sender = ethUtil.publicToAddress(publicKey)
    const senderHex = ethUtil.bufferToHex(sender)
    return senderHex
  },

  extractPublicKey: function (msgParams) {
    const publicKey = getPublicKeyFor(msgParams)
    return '0x' + publicKey.toString('hex')
  },

  typedSignatureHash: function (typedData) {
    const hashBuffer = typedSignatureHash(typedData)
    return ethUtil.bufferToHex(hashBuffer)
  },

  signTypedDataLegacy: function (privateKey, msgParams) {
    const msgHash = typedSignatureHash(msgParams.data)
    const sig = ethUtil.ecsign(msgHash, privateKey)
    return ethUtil.bufferToHex(this.concatSig(sig.v, sig.r, sig.s))
  },

  recoverTypedSignatureLegacy: function (msgParams) {
    const msgHash = typedSignatureHash(msgParams.data)
    const publicKey = recoverPublicKey(msgHash, msgParams.sig)
    const sender = ethUtil.publicToAddress(publicKey)
    return ethUtil.bufferToHex(sender)
  },

<<<<<<< HEAD
  encrypt: function(receiverPublicKey, msgParams, version) {

    switch(version) {
      case 'x25519-xsalsa20-poly1305':
        console.log(typeof msgParams.data )
        if( typeof msgParams.data == 'undefined'){
          throw new Error('Cannot detect secret message, message params should be of the form {data: "secret message"} ')
        }
        //generate ephemeral keypair
        var ephemeralKeyPair = nacl.box.keyPair()

        // assemble encryption parameters - from string to UInt8
        try {
          var pubKeyUInt8Array = nacl.util.decodeBase64(receiverPublicKey);
        } catch (err){
          throw new Error('Bad public key')
        }
        
        var msgParamsUInt8Array = nacl.util.decodeUTF8(msgParams.data);
        var nonce = nacl.randomBytes(nacl.box.nonceLength);

        // encrypt
        var encryptedMessage = nacl.box(msgParamsUInt8Array, nonce, pubKeyUInt8Array, ephemeralKeyPair.secretKey);

        // handle encrypted data 
        var output = {
          version: 'x25519-xsalsa20-poly1305',
          nonce: nacl.util.encodeBase64(nonce),
          ephemPublicKey: nacl.util.encodeBase64(ephemeralKeyPair.publicKey),
          ciphertext: nacl.util.encodeBase64(encryptedMessage)
        };
        // return encrypted msg data
        return output;

      default:
        throw new Error('Encryption type/version not supported')
      
    }
  },

  decrypt: function(encryptedData, receiverPrivateKey) {

    switch(encryptedData.version) {
      case 'x25519-xsalsa20-poly1305':
        //string to buffer to UInt8Array
        var recieverPrivateKeyUint8Array = nacl_decodeHex(receiverPrivateKey)
        var recieverEncryptionPrivateKey = nacl.box.keyPair.fromSecretKey(recieverPrivateKeyUint8Array).secretKey

        // assemble decryption parameters
        var nonce = nacl.util.decodeBase64(encryptedData.nonce);
        var ciphertext = nacl.util.decodeBase64(encryptedData.ciphertext);
        var ephemPublicKey = nacl.util.decodeBase64(encryptedData.ephemPublicKey);

        // decrypt
        var decryptedMessage = nacl.box.open(ciphertext, nonce, ephemPublicKey, recieverEncryptionPrivateKey);

        // return decrypted msg data
        try {
          var output = nacl.util.encodeUTF8(decryptedMessage);
        }catch(err) {
          throw new Error('Decryption failed.')
        }

        if (output){
          return output;
        }else{
          throw new Error('Decryption failed.')
        }
        
  
      default:
        throw new Error('Encryption type/version not supported.')
    }
    
  },

  getEncryptionPublicKey: function(privateKey){
    var privateKeyUint8Array = nacl_decodeHex(privateKey)
    var encryptionPublicKey = nacl.box.keyPair.fromSecretKey(privateKeyUint8Array).publicKey
    return nacl.util.encodeBase64(encryptionPublicKey)
  }
=======
  signTypedData: function (privateKey, msgParams) {
    const message = TypedDataUtils.sign(msgParams.data)
    const sig = ethUtil.ecsign(message, privateKey)
    return ethUtil.bufferToHex(this.concatSig(sig.v, sig.r, sig.s))
  },

  recoverTypedSignature: function (msgParams) {
    const message = TypedDataUtils.sign(msgParams.data)
    const publicKey = recoverPublicKey(message, msgParams.sig)
    const sender = ethUtil.publicToAddress(publicKey)
    return ethUtil.bufferToHex(sender)
  },
>>>>>>> 2790801f

}

/**
 * @param typedData - Array of data along with types, as per EIP712.
 * @returns Buffer
 */
function typedSignatureHash(typedData) {
  const error = new Error('Expect argument to be non-empty array')
  if (typeof typedData !== 'object' || !typedData.length) throw error

  const data = typedData.map(function (e) {
    return e.type === 'bytes' ? ethUtil.toBuffer(e.value) : e.value
  })
  const types = typedData.map(function (e) { return e.type })
  const schema = typedData.map(function (e) {
    if (!e.name) throw error
    return e.type + ' ' + e.name
  })

  return ethAbi.soliditySHA3(
    ['bytes32', 'bytes32'],
    [
      ethAbi.soliditySHA3(new Array(typedData.length).fill('string'), schema),
      ethAbi.soliditySHA3(types, data)
    ]
  )
}

function recoverPublicKey(hash, sig) {
  const signature = ethUtil.toBuffer(sig)
  const sigParams = ethUtil.fromRpcSig(signature)
  return ethUtil.ecrecover(hash, sigParams.v, sigParams.r, sigParams.s)
}

function getPublicKeyFor (msgParams) {
  const message = ethUtil.toBuffer(msgParams.data)
  const msgHash = ethUtil.hashPersonalMessage(message)
  return recoverPublicKey(msgHash, msgParams.sig)
}


function padWithZeroes (number, length) {
  var myString = '' + number
  while (myString.length < length) {
    myString = '0' + myString
  }
  return myString
}

//converts hex strings to the Uint8Array format used by nacl
function nacl_decodeHex(msgHex) {
  var msgBase64 = (new Buffer(msgHex, 'hex')).toString('base64');
  return nacl.util.decodeBase64(msgBase64);
}


<|MERGE_RESOLUTION|>--- conflicted
+++ resolved
@@ -227,7 +227,6 @@
     return ethUtil.bufferToHex(sender)
   },
 
-<<<<<<< HEAD
   encrypt: function(receiverPublicKey, msgParams, version) {
 
     switch(version) {
@@ -309,7 +308,7 @@
     var encryptionPublicKey = nacl.box.keyPair.fromSecretKey(privateKeyUint8Array).publicKey
     return nacl.util.encodeBase64(encryptionPublicKey)
   }
-=======
+
   signTypedData: function (privateKey, msgParams) {
     const message = TypedDataUtils.sign(msgParams.data)
     const sig = ethUtil.ecsign(message, privateKey)
@@ -322,7 +321,6 @@
     const sender = ethUtil.publicToAddress(publicKey)
     return ethUtil.bufferToHex(sender)
   },
->>>>>>> 2790801f
 
 }
 
